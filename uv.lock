version = 1
revision = 3
requires-python = ">=3.13"

[[package]]
name = "colorama"
version = "0.4.6"
source = { registry = "https://pypi.org/simple" }
sdist = { url = "https://files.pythonhosted.org/packages/d8/53/6f443c9a4a8358a93a6792e2acffb9d9d5cb0a5cfd8802644b7b1c9a02e4/colorama-0.4.6.tar.gz", hash = "sha256:08695f5cb7ed6e0531a20572697297273c47b8cae5a63ffc6d6ed5c201be6e44", size = 27697, upload-time = "2022-10-25T02:36:22.414Z" }
wheels = [
    { url = "https://files.pythonhosted.org/packages/d1/d6/3965ed04c63042e047cb6a3e6ed1a63a35087b6a609aa3a15ed8ac56c221/colorama-0.4.6-py2.py3-none-any.whl", hash = "sha256:4f1d9991f5acc0ca119f9d443620b77f9d6b33703e51011c16baf57afb285fc6", size = 25335, upload-time = "2022-10-25T02:36:20.889Z" },
]

[[package]]
name = "flower-garden"
version = "0.1.0"
source = { virtual = "." }
dependencies = [
    { name = "numpy" },
    { name = "pygame" },
    { name = "pyyaml" },
<<<<<<< HEAD
=======
    { name = "tqdm" },
>>>>>>> b2a54d6e
]

[package.dev-dependencies]
dev = [
    { name = "pytest" },
    { name = "ruff" },
]

[package.metadata]
requires-dist = [
<<<<<<< HEAD
    { name = "pygame", specifier = ">=2.6.1" },
    { name = "pyyaml", specifier = ">=6.0.3" },
=======
    { name = "numpy", specifier = ">=2.3.4" },
    { name = "pygame", specifier = ">=2.6.1" },
    { name = "pyyaml", specifier = ">=6.0.3" },
    { name = "tqdm", specifier = ">=4.67.1" },
>>>>>>> b2a54d6e
]

[package.metadata.requires-dev]
dev = [
    { name = "pytest", specifier = ">=8.4.2" },
    { name = "ruff", specifier = ">=0.14.0" },
]

[[package]]
name = "iniconfig"
version = "2.1.0"
source = { registry = "https://pypi.org/simple" }
sdist = { url = "https://files.pythonhosted.org/packages/f2/97/ebf4da567aa6827c909642694d71c9fcf53e5b504f2d96afea02718862f3/iniconfig-2.1.0.tar.gz", hash = "sha256:3abbd2e30b36733fee78f9c7f7308f2d0050e88f0087fd25c2645f63c773e1c7", size = 4793, upload-time = "2025-03-19T20:09:59.721Z" }
wheels = [
    { url = "https://files.pythonhosted.org/packages/2c/e1/e6716421ea10d38022b952c159d5161ca1193197fb744506875fbb87ea7b/iniconfig-2.1.0-py3-none-any.whl", hash = "sha256:9deba5723312380e77435581c6bf4935c94cbfab9b1ed33ef8d238ea168eb760", size = 6050, upload-time = "2025-03-19T20:10:01.071Z" },
]

[[package]]
name = "numpy"
version = "2.3.4"
source = { registry = "https://pypi.org/simple" }
sdist = { url = "https://files.pythonhosted.org/packages/b5/f4/098d2270d52b41f1bd7db9fc288aaa0400cb48c2a3e2af6fa365d9720947/numpy-2.3.4.tar.gz", hash = "sha256:a7d018bfedb375a8d979ac758b120ba846a7fe764911a64465fd87b8729f4a6a", size = 20582187, upload-time = "2025-10-15T16:18:11.77Z" }
wheels = [
    { url = "https://files.pythonhosted.org/packages/57/7e/b72610cc91edf138bc588df5150957a4937221ca6058b825b4725c27be62/numpy-2.3.4-cp313-cp313-macosx_10_13_x86_64.whl", hash = "sha256:c090d4860032b857d94144d1a9976b8e36709e40386db289aaf6672de2a81966", size = 20950335, upload-time = "2025-10-15T16:16:10.304Z" },
    { url = "https://files.pythonhosted.org/packages/3e/46/bdd3370dcea2f95ef14af79dbf81e6927102ddf1cc54adc0024d61252fd9/numpy-2.3.4-cp313-cp313-macosx_11_0_arm64.whl", hash = "sha256:a13fc473b6db0be619e45f11f9e81260f7302f8d180c49a22b6e6120022596b3", size = 14179878, upload-time = "2025-10-15T16:16:12.595Z" },
    { url = "https://files.pythonhosted.org/packages/ac/01/5a67cb785bda60f45415d09c2bc245433f1c68dd82eef9c9002c508b5a65/numpy-2.3.4-cp313-cp313-macosx_14_0_arm64.whl", hash = "sha256:3634093d0b428e6c32c3a69b78e554f0cd20ee420dcad5a9f3b2a63762ce4197", size = 5108673, upload-time = "2025-10-15T16:16:14.877Z" },
    { url = "https://files.pythonhosted.org/packages/c2/cd/8428e23a9fcebd33988f4cb61208fda832800ca03781f471f3727a820704/numpy-2.3.4-cp313-cp313-macosx_14_0_x86_64.whl", hash = "sha256:043885b4f7e6e232d7df4f51ffdef8c36320ee9d5f227b380ea636722c7ed12e", size = 6641438, upload-time = "2025-10-15T16:16:16.805Z" },
    { url = "https://files.pythonhosted.org/packages/3e/d1/913fe563820f3c6b079f992458f7331278dcd7ba8427e8e745af37ddb44f/numpy-2.3.4-cp313-cp313-manylinux_2_27_aarch64.manylinux_2_28_aarch64.whl", hash = "sha256:4ee6a571d1e4f0ea6d5f22d6e5fbd6ed1dc2b18542848e1e7301bd190500c9d7", size = 14281290, upload-time = "2025-10-15T16:16:18.764Z" },
    { url = "https://files.pythonhosted.org/packages/9e/7e/7d306ff7cb143e6d975cfa7eb98a93e73495c4deabb7d1b5ecf09ea0fd69/numpy-2.3.4-cp313-cp313-manylinux_2_27_x86_64.manylinux_2_28_x86_64.whl", hash = "sha256:fc8a63918b04b8571789688b2780ab2b4a33ab44bfe8ccea36d3eba51228c953", size = 16636543, upload-time = "2025-10-15T16:16:21.072Z" },
    { url = "https://files.pythonhosted.org/packages/47/6a/8cfc486237e56ccfb0db234945552a557ca266f022d281a2f577b98e955c/numpy-2.3.4-cp313-cp313-musllinux_1_2_aarch64.whl", hash = "sha256:40cc556d5abbc54aabe2b1ae287042d7bdb80c08edede19f0c0afb36ae586f37", size = 16056117, upload-time = "2025-10-15T16:16:23.369Z" },
    { url = "https://files.pythonhosted.org/packages/b1/0e/42cb5e69ea901e06ce24bfcc4b5664a56f950a70efdcf221f30d9615f3f3/numpy-2.3.4-cp313-cp313-musllinux_1_2_x86_64.whl", hash = "sha256:ecb63014bb7f4ce653f8be7f1df8cbc6093a5a2811211770f6606cc92b5a78fd", size = 18577788, upload-time = "2025-10-15T16:16:27.496Z" },
    { url = "https://files.pythonhosted.org/packages/86/92/41c3d5157d3177559ef0a35da50f0cda7fa071f4ba2306dd36818591a5bc/numpy-2.3.4-cp313-cp313-win32.whl", hash = "sha256:e8370eb6925bb8c1c4264fec52b0384b44f675f191df91cbe0140ec9f0955646", size = 6282620, upload-time = "2025-10-15T16:16:29.811Z" },
    { url = "https://files.pythonhosted.org/packages/09/97/fd421e8bc50766665ad35536c2bb4ef916533ba1fdd053a62d96cc7c8b95/numpy-2.3.4-cp313-cp313-win_amd64.whl", hash = "sha256:56209416e81a7893036eea03abcb91c130643eb14233b2515c90dcac963fe99d", size = 12784672, upload-time = "2025-10-15T16:16:31.589Z" },
    { url = "https://files.pythonhosted.org/packages/ad/df/5474fb2f74970ca8eb978093969b125a84cc3d30e47f82191f981f13a8a0/numpy-2.3.4-cp313-cp313-win_arm64.whl", hash = "sha256:a700a4031bc0fd6936e78a752eefb79092cecad2599ea9c8039c548bc097f9bc", size = 10196702, upload-time = "2025-10-15T16:16:33.902Z" },
    { url = "https://files.pythonhosted.org/packages/11/83/66ac031464ec1767ea3ed48ce40f615eb441072945e98693bec0bcd056cc/numpy-2.3.4-cp313-cp313t-macosx_10_13_x86_64.whl", hash = "sha256:86966db35c4040fdca64f0816a1c1dd8dbd027d90fca5a57e00e1ca4cd41b879", size = 21049003, upload-time = "2025-10-15T16:16:36.101Z" },
    { url = "https://files.pythonhosted.org/packages/5f/99/5b14e0e686e61371659a1d5bebd04596b1d72227ce36eed121bb0aeab798/numpy-2.3.4-cp313-cp313t-macosx_11_0_arm64.whl", hash = "sha256:838f045478638b26c375ee96ea89464d38428c69170360b23a1a50fa4baa3562", size = 14302980, upload-time = "2025-10-15T16:16:39.124Z" },
    { url = "https://files.pythonhosted.org/packages/2c/44/e9486649cd087d9fc6920e3fc3ac2aba10838d10804b1e179fb7cbc4e634/numpy-2.3.4-cp313-cp313t-macosx_14_0_arm64.whl", hash = "sha256:d7315ed1dab0286adca467377c8381cd748f3dc92235f22a7dfc42745644a96a", size = 5231472, upload-time = "2025-10-15T16:16:41.168Z" },
    { url = "https://files.pythonhosted.org/packages/3e/51/902b24fa8887e5fe2063fd61b1895a476d0bbf46811ab0c7fdf4bd127345/numpy-2.3.4-cp313-cp313t-macosx_14_0_x86_64.whl", hash = "sha256:84f01a4d18b2cc4ade1814a08e5f3c907b079c847051d720fad15ce37aa930b6", size = 6739342, upload-time = "2025-10-15T16:16:43.777Z" },
    { url = "https://files.pythonhosted.org/packages/34/f1/4de9586d05b1962acdcdb1dc4af6646361a643f8c864cef7c852bf509740/numpy-2.3.4-cp313-cp313t-manylinux_2_27_aarch64.manylinux_2_28_aarch64.whl", hash = "sha256:817e719a868f0dacde4abdfc5c1910b301877970195db9ab6a5e2c4bd5b121f7", size = 14354338, upload-time = "2025-10-15T16:16:46.081Z" },
    { url = "https://files.pythonhosted.org/packages/1f/06/1c16103b425de7969d5a76bdf5ada0804b476fed05d5f9e17b777f1cbefd/numpy-2.3.4-cp313-cp313t-manylinux_2_27_x86_64.manylinux_2_28_x86_64.whl", hash = "sha256:85e071da78d92a214212cacea81c6da557cab307f2c34b5f85b628e94803f9c0", size = 16702392, upload-time = "2025-10-15T16:16:48.455Z" },
    { url = "https://files.pythonhosted.org/packages/34/b2/65f4dc1b89b5322093572b6e55161bb42e3e0487067af73627f795cc9d47/numpy-2.3.4-cp313-cp313t-musllinux_1_2_aarch64.whl", hash = "sha256:2ec646892819370cf3558f518797f16597b4e4669894a2ba712caccc9da53f1f", size = 16134998, upload-time = "2025-10-15T16:16:51.114Z" },
    { url = "https://files.pythonhosted.org/packages/d4/11/94ec578896cdb973aaf56425d6c7f2aff4186a5c00fac15ff2ec46998b46/numpy-2.3.4-cp313-cp313t-musllinux_1_2_x86_64.whl", hash = "sha256:035796aaaddfe2f9664b9a9372f089cfc88bd795a67bd1bfe15e6e770934cf64", size = 18651574, upload-time = "2025-10-15T16:16:53.429Z" },
    { url = "https://files.pythonhosted.org/packages/62/b7/7efa763ab33dbccf56dade36938a77345ce8e8192d6b39e470ca25ff3cd0/numpy-2.3.4-cp313-cp313t-win32.whl", hash = "sha256:fea80f4f4cf83b54c3a051f2f727870ee51e22f0248d3114b8e755d160b38cfb", size = 6413135, upload-time = "2025-10-15T16:16:55.992Z" },
    { url = "https://files.pythonhosted.org/packages/43/70/aba4c38e8400abcc2f345e13d972fb36c26409b3e644366db7649015f291/numpy-2.3.4-cp313-cp313t-win_amd64.whl", hash = "sha256:15eea9f306b98e0be91eb344a94c0e630689ef302e10c2ce5f7e11905c704f9c", size = 12928582, upload-time = "2025-10-15T16:16:57.943Z" },
    { url = "https://files.pythonhosted.org/packages/67/63/871fad5f0073fc00fbbdd7232962ea1ac40eeaae2bba66c76214f7954236/numpy-2.3.4-cp313-cp313t-win_arm64.whl", hash = "sha256:b6c231c9c2fadbae4011ca5e7e83e12dc4a5072f1a1d85a0a7b3ed754d145a40", size = 10266691, upload-time = "2025-10-15T16:17:00.048Z" },
    { url = "https://files.pythonhosted.org/packages/72/71/ae6170143c115732470ae3a2d01512870dd16e0953f8a6dc89525696069b/numpy-2.3.4-cp314-cp314-macosx_10_15_x86_64.whl", hash = "sha256:81c3e6d8c97295a7360d367f9f8553973651b76907988bb6066376bc2252f24e", size = 20955580, upload-time = "2025-10-15T16:17:02.509Z" },
    { url = "https://files.pythonhosted.org/packages/af/39/4be9222ffd6ca8a30eda033d5f753276a9c3426c397bb137d8e19dedd200/numpy-2.3.4-cp314-cp314-macosx_11_0_arm64.whl", hash = "sha256:7c26b0b2bf58009ed1f38a641f3db4be8d960a417ca96d14e5b06df1506d41ff", size = 14188056, upload-time = "2025-10-15T16:17:04.873Z" },
    { url = "https://files.pythonhosted.org/packages/6c/3d/d85f6700d0a4aa4f9491030e1021c2b2b7421b2b38d01acd16734a2bfdc7/numpy-2.3.4-cp314-cp314-macosx_14_0_arm64.whl", hash = "sha256:62b2198c438058a20b6704351b35a1d7db881812d8512d67a69c9de1f18ca05f", size = 5116555, upload-time = "2025-10-15T16:17:07.499Z" },
    { url = "https://files.pythonhosted.org/packages/bf/04/82c1467d86f47eee8a19a464c92f90a9bb68ccf14a54c5224d7031241ffb/numpy-2.3.4-cp314-cp314-macosx_14_0_x86_64.whl", hash = "sha256:9d729d60f8d53a7361707f4b68a9663c968882dd4f09e0d58c044c8bf5faee7b", size = 6643581, upload-time = "2025-10-15T16:17:09.774Z" },
    { url = "https://files.pythonhosted.org/packages/0c/d3/c79841741b837e293f48bd7db89d0ac7a4f2503b382b78a790ef1dc778a5/numpy-2.3.4-cp314-cp314-manylinux_2_27_aarch64.manylinux_2_28_aarch64.whl", hash = "sha256:bd0c630cf256b0a7fd9d0a11c9413b42fef5101219ce6ed5a09624f5a65392c7", size = 14299186, upload-time = "2025-10-15T16:17:11.937Z" },
    { url = "https://files.pythonhosted.org/packages/e8/7e/4a14a769741fbf237eec5a12a2cbc7a4c4e061852b6533bcb9e9a796c908/numpy-2.3.4-cp314-cp314-manylinux_2_27_x86_64.manylinux_2_28_x86_64.whl", hash = "sha256:d5e081bc082825f8b139f9e9fe42942cb4054524598aaeb177ff476cc76d09d2", size = 16638601, upload-time = "2025-10-15T16:17:14.391Z" },
    { url = "https://files.pythonhosted.org/packages/93/87/1c1de269f002ff0a41173fe01dcc925f4ecff59264cd8f96cf3b60d12c9b/numpy-2.3.4-cp314-cp314-musllinux_1_2_aarch64.whl", hash = "sha256:15fb27364ed84114438fff8aaf998c9e19adbeba08c0b75409f8c452a8692c52", size = 16074219, upload-time = "2025-10-15T16:17:17.058Z" },
    { url = "https://files.pythonhosted.org/packages/cd/28/18f72ee77408e40a76d691001ae599e712ca2a47ddd2c4f695b16c65f077/numpy-2.3.4-cp314-cp314-musllinux_1_2_x86_64.whl", hash = "sha256:85d9fb2d8cd998c84d13a79a09cc0c1091648e848e4e6249b0ccd7f6b487fa26", size = 18576702, upload-time = "2025-10-15T16:17:19.379Z" },
    { url = "https://files.pythonhosted.org/packages/c3/76/95650169b465ececa8cf4b2e8f6df255d4bf662775e797ade2025cc51ae6/numpy-2.3.4-cp314-cp314-win32.whl", hash = "sha256:e73d63fd04e3a9d6bc187f5455d81abfad05660b212c8804bf3b407e984cd2bc", size = 6337136, upload-time = "2025-10-15T16:17:22.886Z" },
    { url = "https://files.pythonhosted.org/packages/dc/89/a231a5c43ede5d6f77ba4a91e915a87dea4aeea76560ba4d2bf185c683f0/numpy-2.3.4-cp314-cp314-win_amd64.whl", hash = "sha256:3da3491cee49cf16157e70f607c03a217ea6647b1cea4819c4f48e53d49139b9", size = 12920542, upload-time = "2025-10-15T16:17:24.783Z" },
    { url = "https://files.pythonhosted.org/packages/0d/0c/ae9434a888f717c5ed2ff2393b3f344f0ff6f1c793519fa0c540461dc530/numpy-2.3.4-cp314-cp314-win_arm64.whl", hash = "sha256:6d9cd732068e8288dbe2717177320723ccec4fb064123f0caf9bbd90ab5be868", size = 10480213, upload-time = "2025-10-15T16:17:26.935Z" },
    { url = "https://files.pythonhosted.org/packages/83/4b/c4a5f0841f92536f6b9592694a5b5f68c9ab37b775ff342649eadf9055d3/numpy-2.3.4-cp314-cp314t-macosx_10_15_x86_64.whl", hash = "sha256:22758999b256b595cf0b1d102b133bb61866ba5ceecf15f759623b64c020c9ec", size = 21052280, upload-time = "2025-10-15T16:17:29.638Z" },
    { url = "https://files.pythonhosted.org/packages/3e/80/90308845fc93b984d2cc96d83e2324ce8ad1fd6efea81b324cba4b673854/numpy-2.3.4-cp314-cp314t-macosx_11_0_arm64.whl", hash = "sha256:9cb177bc55b010b19798dc5497d540dea67fd13a8d9e882b2dae71de0cf09eb3", size = 14302930, upload-time = "2025-10-15T16:17:32.384Z" },
    { url = "https://files.pythonhosted.org/packages/3d/4e/07439f22f2a3b247cec4d63a713faae55e1141a36e77fb212881f7cda3fb/numpy-2.3.4-cp314-cp314t-macosx_14_0_arm64.whl", hash = "sha256:0f2bcc76f1e05e5ab58893407c63d90b2029908fa41f9f1cc51eecce936c3365", size = 5231504, upload-time = "2025-10-15T16:17:34.515Z" },
    { url = "https://files.pythonhosted.org/packages/ab/de/1e11f2547e2fe3d00482b19721855348b94ada8359aef5d40dd57bfae9df/numpy-2.3.4-cp314-cp314t-macosx_14_0_x86_64.whl", hash = "sha256:8dc20bde86802df2ed8397a08d793da0ad7a5fd4ea3ac85d757bf5dd4ad7c252", size = 6739405, upload-time = "2025-10-15T16:17:36.128Z" },
    { url = "https://files.pythonhosted.org/packages/3b/40/8cd57393a26cebe2e923005db5134a946c62fa56a1087dc7c478f3e30837/numpy-2.3.4-cp314-cp314t-manylinux_2_27_aarch64.manylinux_2_28_aarch64.whl", hash = "sha256:5e199c087e2aa71c8f9ce1cb7a8e10677dc12457e7cc1be4798632da37c3e86e", size = 14354866, upload-time = "2025-10-15T16:17:38.884Z" },
    { url = "https://files.pythonhosted.org/packages/93/39/5b3510f023f96874ee6fea2e40dfa99313a00bf3ab779f3c92978f34aace/numpy-2.3.4-cp314-cp314t-manylinux_2_27_x86_64.manylinux_2_28_x86_64.whl", hash = "sha256:85597b2d25ddf655495e2363fe044b0ae999b75bc4d630dc0d886484b03a5eb0", size = 16703296, upload-time = "2025-10-15T16:17:41.564Z" },
    { url = "https://files.pythonhosted.org/packages/41/0d/19bb163617c8045209c1996c4e427bccbc4bbff1e2c711f39203c8ddbb4a/numpy-2.3.4-cp314-cp314t-musllinux_1_2_aarch64.whl", hash = "sha256:04a69abe45b49c5955923cf2c407843d1c85013b424ae8a560bba16c92fe44a0", size = 16136046, upload-time = "2025-10-15T16:17:43.901Z" },
    { url = "https://files.pythonhosted.org/packages/e2/c1/6dba12fdf68b02a21ac411c9df19afa66bed2540f467150ca64d246b463d/numpy-2.3.4-cp314-cp314t-musllinux_1_2_x86_64.whl", hash = "sha256:e1708fac43ef8b419c975926ce1eaf793b0c13b7356cfab6ab0dc34c0a02ac0f", size = 18652691, upload-time = "2025-10-15T16:17:46.247Z" },
    { url = "https://files.pythonhosted.org/packages/f8/73/f85056701dbbbb910c51d846c58d29fd46b30eecd2b6ba760fc8b8a1641b/numpy-2.3.4-cp314-cp314t-win32.whl", hash = "sha256:863e3b5f4d9915aaf1b8ec79ae560ad21f0b8d5e3adc31e73126491bb86dee1d", size = 6485782, upload-time = "2025-10-15T16:17:48.872Z" },
    { url = "https://files.pythonhosted.org/packages/17/90/28fa6f9865181cb817c2471ee65678afa8a7e2a1fb16141473d5fa6bacc3/numpy-2.3.4-cp314-cp314t-win_amd64.whl", hash = "sha256:962064de37b9aef801d33bc579690f8bfe6c5e70e29b61783f60bcba838a14d6", size = 13113301, upload-time = "2025-10-15T16:17:50.938Z" },
    { url = "https://files.pythonhosted.org/packages/54/23/08c002201a8e7e1f9afba93b97deceb813252d9cfd0d3351caed123dcf97/numpy-2.3.4-cp314-cp314t-win_arm64.whl", hash = "sha256:8b5a9a39c45d852b62693d9b3f3e0fe052541f804296ff401a72a1b60edafb29", size = 10547532, upload-time = "2025-10-15T16:17:53.48Z" },
]

[[package]]
name = "packaging"
version = "25.0"
source = { registry = "https://pypi.org/simple" }
sdist = { url = "https://files.pythonhosted.org/packages/a1/d4/1fc4078c65507b51b96ca8f8c3ba19e6a61c8253c72794544580a7b6c24d/packaging-25.0.tar.gz", hash = "sha256:d443872c98d677bf60f6a1f2f8c1cb748e8fe762d2bf9d3148b5599295b0fc4f", size = 165727, upload-time = "2025-04-19T11:48:59.673Z" }
wheels = [
    { url = "https://files.pythonhosted.org/packages/20/12/38679034af332785aac8774540895e234f4d07f7545804097de4b666afd8/packaging-25.0-py3-none-any.whl", hash = "sha256:29572ef2b1f17581046b3a2227d5c611fb25ec70ca1ba8554b24b0e69331a484", size = 66469, upload-time = "2025-04-19T11:48:57.875Z" },
]

[[package]]
name = "pluggy"
version = "1.6.0"
source = { registry = "https://pypi.org/simple" }
sdist = { url = "https://files.pythonhosted.org/packages/f9/e2/3e91f31a7d2b083fe6ef3fa267035b518369d9511ffab804f839851d2779/pluggy-1.6.0.tar.gz", hash = "sha256:7dcc130b76258d33b90f61b658791dede3486c3e6bfb003ee5c9bfb396dd22f3", size = 69412, upload-time = "2025-05-15T12:30:07.975Z" }
wheels = [
    { url = "https://files.pythonhosted.org/packages/54/20/4d324d65cc6d9205fabedc306948156824eb9f0ee1633355a8f7ec5c66bf/pluggy-1.6.0-py3-none-any.whl", hash = "sha256:e920276dd6813095e9377c0bc5566d94c932c33b27a3e3945d8389c374dd4746", size = 20538, upload-time = "2025-05-15T12:30:06.134Z" },
]

[[package]]
name = "pygame"
version = "2.6.1"
source = { registry = "https://pypi.org/simple" }
sdist = { url = "https://files.pythonhosted.org/packages/49/cc/08bba60f00541f62aaa252ce0cfbd60aebd04616c0b9574f755b583e45ae/pygame-2.6.1.tar.gz", hash = "sha256:56fb02ead529cee00d415c3e007f75e0780c655909aaa8e8bf616ee09c9feb1f", size = 14808125, upload-time = "2024-09-29T13:41:34.698Z" }
wheels = [
    { url = "https://files.pythonhosted.org/packages/e1/91/718acf3e2a9d08a6ddcc96bd02a6f63c99ee7ba14afeaff2a51c987df0b9/pygame-2.6.1-cp313-cp313-macosx_10_13_x86_64.whl", hash = "sha256:ae6039f3a55d800db80e8010f387557b528d34d534435e0871326804df2a62f2", size = 13090765, upload-time = "2024-09-29T14:27:02.377Z" },
    { url = "https://files.pythonhosted.org/packages/0e/c6/9cb315de851a7682d9c7568a41ea042ee98d668cb8deadc1dafcab6116f0/pygame-2.6.1-cp313-cp313-macosx_11_0_arm64.whl", hash = "sha256:2a3a1288e2e9b1e5834e425bedd5ba01a3cd4902b5c2bff8ed4a740ccfe98171", size = 12381704, upload-time = "2024-09-29T14:27:10.228Z" },
    { url = "https://files.pythonhosted.org/packages/9f/8f/617a1196e31ae3b46be6949fbaa95b8c93ce15e0544266198c2266cc1b4d/pygame-2.6.1-cp313-cp313-manylinux_2_17_aarch64.manylinux2014_aarch64.whl", hash = "sha256:27eb17e3dc9640e4b4683074f1890e2e879827447770470c2aba9f125f74510b", size = 13581091, upload-time = "2024-09-29T11:30:27.653Z" },
    { url = "https://files.pythonhosted.org/packages/3b/87/2851a564e40a2dad353f1c6e143465d445dab18a95281f9ea458b94f3608/pygame-2.6.1-cp313-cp313-manylinux_2_17_i686.manylinux2014_i686.whl", hash = "sha256:4c1623180e70a03c4a734deb9bac50fc9c82942ae84a3a220779062128e75f3b", size = 14273844, upload-time = "2024-09-29T11:40:04.138Z" },
    { url = "https://files.pythonhosted.org/packages/85/b5/aa23aa2e70bcba42c989c02e7228273c30f3b44b9b264abb93eaeff43ad7/pygame-2.6.1-cp313-cp313-manylinux_2_17_x86_64.manylinux2014_x86_64.whl", hash = "sha256:ef07c0103d79492c21fced9ad68c11c32efa6801ca1920ebfd0f15fb46c78b1c", size = 13951197, upload-time = "2024-09-29T11:40:06.785Z" },
    { url = "https://files.pythonhosted.org/packages/a6/06/29e939b34d3f1354738c7d201c51c250ad7abefefaf6f8332d962ff67c4b/pygame-2.6.1-cp313-cp313-win32.whl", hash = "sha256:3acd8c009317190c2bfd81db681ecef47d5eb108c2151d09596d9c7ea9df5c0e", size = 10249309, upload-time = "2024-09-29T11:10:23.329Z" },
    { url = "https://files.pythonhosted.org/packages/7e/11/17f7f319ca91824b86557e9303e3b7a71991ef17fd45286bf47d7f0a38e6/pygame-2.6.1-cp313-cp313-win_amd64.whl", hash = "sha256:813af4fba5d0b2cb8e58f5d95f7910295c34067dcc290d34f1be59c48bd1ea6a", size = 10620084, upload-time = "2024-09-29T11:48:51.587Z" },
]

[[package]]
name = "pygments"
version = "2.19.2"
source = { registry = "https://pypi.org/simple" }
sdist = { url = "https://files.pythonhosted.org/packages/b0/77/a5b8c569bf593b0140bde72ea885a803b82086995367bf2037de0159d924/pygments-2.19.2.tar.gz", hash = "sha256:636cb2477cec7f8952536970bc533bc43743542f70392ae026374600add5b887", size = 4968631, upload-time = "2025-06-21T13:39:12.283Z" }
wheels = [
    { url = "https://files.pythonhosted.org/packages/c7/21/705964c7812476f378728bdf590ca4b771ec72385c533964653c68e86bdc/pygments-2.19.2-py3-none-any.whl", hash = "sha256:86540386c03d588bb81d44bc3928634ff26449851e99741617ecb9037ee5ec0b", size = 1225217, upload-time = "2025-06-21T13:39:07.939Z" },
]

[[package]]
name = "pytest"
version = "8.4.2"
source = { registry = "https://pypi.org/simple" }
dependencies = [
    { name = "colorama", marker = "sys_platform == 'win32'" },
    { name = "iniconfig" },
    { name = "packaging" },
    { name = "pluggy" },
    { name = "pygments" },
]
sdist = { url = "https://files.pythonhosted.org/packages/a3/5c/00a0e072241553e1a7496d638deababa67c5058571567b92a7eaa258397c/pytest-8.4.2.tar.gz", hash = "sha256:86c0d0b93306b961d58d62a4db4879f27fe25513d4b969df351abdddb3c30e01", size = 1519618, upload-time = "2025-09-04T14:34:22.711Z" }
wheels = [
    { url = "https://files.pythonhosted.org/packages/a8/a4/20da314d277121d6534b3a980b29035dcd51e6744bd79075a6ce8fa4eb8d/pytest-8.4.2-py3-none-any.whl", hash = "sha256:872f880de3fc3a5bdc88a11b39c9710c3497a547cfa9320bc3c5e62fbf272e79", size = 365750, upload-time = "2025-09-04T14:34:20.226Z" },
]

[[package]]
name = "pyyaml"
version = "6.0.3"
source = { registry = "https://pypi.org/simple" }
sdist = { url = "https://files.pythonhosted.org/packages/05/8e/961c0007c59b8dd7729d542c61a4d537767a59645b82a0b521206e1e25c2/pyyaml-6.0.3.tar.gz", hash = "sha256:d76623373421df22fb4cf8817020cbb7ef15c725b9d5e45f17e189bfc384190f", size = 130960, upload-time = "2025-09-25T21:33:16.546Z" }
wheels = [
    { url = "https://files.pythonhosted.org/packages/d1/11/0fd08f8192109f7169db964b5707a2f1e8b745d4e239b784a5a1dd80d1db/pyyaml-6.0.3-cp313-cp313-macosx_10_13_x86_64.whl", hash = "sha256:8da9669d359f02c0b91ccc01cac4a67f16afec0dac22c2ad09f46bee0697eba8", size = 181669, upload-time = "2025-09-25T21:32:23.673Z" },
    { url = "https://files.pythonhosted.org/packages/b1/16/95309993f1d3748cd644e02e38b75d50cbc0d9561d21f390a76242ce073f/pyyaml-6.0.3-cp313-cp313-macosx_11_0_arm64.whl", hash = "sha256:2283a07e2c21a2aa78d9c4442724ec1eb15f5e42a723b99cb3d822d48f5f7ad1", size = 173252, upload-time = "2025-09-25T21:32:25.149Z" },
    { url = "https://files.pythonhosted.org/packages/50/31/b20f376d3f810b9b2371e72ef5adb33879b25edb7a6d072cb7ca0c486398/pyyaml-6.0.3-cp313-cp313-manylinux2014_aarch64.manylinux_2_17_aarch64.manylinux_2_28_aarch64.whl", hash = "sha256:ee2922902c45ae8ccada2c5b501ab86c36525b883eff4255313a253a3160861c", size = 767081, upload-time = "2025-09-25T21:32:26.575Z" },
    { url = "https://files.pythonhosted.org/packages/49/1e/a55ca81e949270d5d4432fbbd19dfea5321eda7c41a849d443dc92fd1ff7/pyyaml-6.0.3-cp313-cp313-manylinux2014_s390x.manylinux_2_17_s390x.manylinux_2_28_s390x.whl", hash = "sha256:a33284e20b78bd4a18c8c2282d549d10bc8408a2a7ff57653c0cf0b9be0afce5", size = 841159, upload-time = "2025-09-25T21:32:27.727Z" },
    { url = "https://files.pythonhosted.org/packages/74/27/e5b8f34d02d9995b80abcef563ea1f8b56d20134d8f4e5e81733b1feceb2/pyyaml-6.0.3-cp313-cp313-manylinux2014_x86_64.manylinux_2_17_x86_64.manylinux_2_28_x86_64.whl", hash = "sha256:0f29edc409a6392443abf94b9cf89ce99889a1dd5376d94316ae5145dfedd5d6", size = 801626, upload-time = "2025-09-25T21:32:28.878Z" },
    { url = "https://files.pythonhosted.org/packages/f9/11/ba845c23988798f40e52ba45f34849aa8a1f2d4af4b798588010792ebad6/pyyaml-6.0.3-cp313-cp313-musllinux_1_2_aarch64.whl", hash = "sha256:f7057c9a337546edc7973c0d3ba84ddcdf0daa14533c2065749c9075001090e6", size = 753613, upload-time = "2025-09-25T21:32:30.178Z" },
    { url = "https://files.pythonhosted.org/packages/3d/e0/7966e1a7bfc0a45bf0a7fb6b98ea03fc9b8d84fa7f2229e9659680b69ee3/pyyaml-6.0.3-cp313-cp313-musllinux_1_2_x86_64.whl", hash = "sha256:eda16858a3cab07b80edaf74336ece1f986ba330fdb8ee0d6c0d68fe82bc96be", size = 794115, upload-time = "2025-09-25T21:32:31.353Z" },
    { url = "https://files.pythonhosted.org/packages/de/94/980b50a6531b3019e45ddeada0626d45fa85cbe22300844a7983285bed3b/pyyaml-6.0.3-cp313-cp313-win32.whl", hash = "sha256:d0eae10f8159e8fdad514efdc92d74fd8d682c933a6dd088030f3834bc8e6b26", size = 137427, upload-time = "2025-09-25T21:32:32.58Z" },
    { url = "https://files.pythonhosted.org/packages/97/c9/39d5b874e8b28845e4ec2202b5da735d0199dbe5b8fb85f91398814a9a46/pyyaml-6.0.3-cp313-cp313-win_amd64.whl", hash = "sha256:79005a0d97d5ddabfeeea4cf676af11e647e41d81c9a7722a193022accdb6b7c", size = 154090, upload-time = "2025-09-25T21:32:33.659Z" },
    { url = "https://files.pythonhosted.org/packages/73/e8/2bdf3ca2090f68bb3d75b44da7bbc71843b19c9f2b9cb9b0f4ab7a5a4329/pyyaml-6.0.3-cp313-cp313-win_arm64.whl", hash = "sha256:5498cd1645aa724a7c71c8f378eb29ebe23da2fc0d7a08071d89469bf1d2defb", size = 140246, upload-time = "2025-09-25T21:32:34.663Z" },
    { url = "https://files.pythonhosted.org/packages/9d/8c/f4bd7f6465179953d3ac9bc44ac1a8a3e6122cf8ada906b4f96c60172d43/pyyaml-6.0.3-cp314-cp314-macosx_10_13_x86_64.whl", hash = "sha256:8d1fab6bb153a416f9aeb4b8763bc0f22a5586065f86f7664fc23339fc1c1fac", size = 181814, upload-time = "2025-09-25T21:32:35.712Z" },
    { url = "https://files.pythonhosted.org/packages/bd/9c/4d95bb87eb2063d20db7b60faa3840c1b18025517ae857371c4dd55a6b3a/pyyaml-6.0.3-cp314-cp314-macosx_11_0_arm64.whl", hash = "sha256:34d5fcd24b8445fadc33f9cf348c1047101756fd760b4dacb5c3e99755703310", size = 173809, upload-time = "2025-09-25T21:32:36.789Z" },
    { url = "https://files.pythonhosted.org/packages/92/b5/47e807c2623074914e29dabd16cbbdd4bf5e9b2db9f8090fa64411fc5382/pyyaml-6.0.3-cp314-cp314-manylinux2014_aarch64.manylinux_2_17_aarch64.manylinux_2_28_aarch64.whl", hash = "sha256:501a031947e3a9025ed4405a168e6ef5ae3126c59f90ce0cd6f2bfc477be31b7", size = 766454, upload-time = "2025-09-25T21:32:37.966Z" },
    { url = "https://files.pythonhosted.org/packages/02/9e/e5e9b168be58564121efb3de6859c452fccde0ab093d8438905899a3a483/pyyaml-6.0.3-cp314-cp314-manylinux2014_s390x.manylinux_2_17_s390x.manylinux_2_28_s390x.whl", hash = "sha256:b3bc83488de33889877a0f2543ade9f70c67d66d9ebb4ac959502e12de895788", size = 836355, upload-time = "2025-09-25T21:32:39.178Z" },
    { url = "https://files.pythonhosted.org/packages/88/f9/16491d7ed2a919954993e48aa941b200f38040928474c9e85ea9e64222c3/pyyaml-6.0.3-cp314-cp314-manylinux2014_x86_64.manylinux_2_17_x86_64.manylinux_2_28_x86_64.whl", hash = "sha256:c458b6d084f9b935061bc36216e8a69a7e293a2f1e68bf956dcd9e6cbcd143f5", size = 794175, upload-time = "2025-09-25T21:32:40.865Z" },
    { url = "https://files.pythonhosted.org/packages/dd/3f/5989debef34dc6397317802b527dbbafb2b4760878a53d4166579111411e/pyyaml-6.0.3-cp314-cp314-musllinux_1_2_aarch64.whl", hash = "sha256:7c6610def4f163542a622a73fb39f534f8c101d690126992300bf3207eab9764", size = 755228, upload-time = "2025-09-25T21:32:42.084Z" },
    { url = "https://files.pythonhosted.org/packages/d7/ce/af88a49043cd2e265be63d083fc75b27b6ed062f5f9fd6cdc223ad62f03e/pyyaml-6.0.3-cp314-cp314-musllinux_1_2_x86_64.whl", hash = "sha256:5190d403f121660ce8d1d2c1bb2ef1bd05b5f68533fc5c2ea899bd15f4399b35", size = 789194, upload-time = "2025-09-25T21:32:43.362Z" },
    { url = "https://files.pythonhosted.org/packages/23/20/bb6982b26a40bb43951265ba29d4c246ef0ff59c9fdcdf0ed04e0687de4d/pyyaml-6.0.3-cp314-cp314-win_amd64.whl", hash = "sha256:4a2e8cebe2ff6ab7d1050ecd59c25d4c8bd7e6f400f5f82b96557ac0abafd0ac", size = 156429, upload-time = "2025-09-25T21:32:57.844Z" },
    { url = "https://files.pythonhosted.org/packages/f4/f4/a4541072bb9422c8a883ab55255f918fa378ecf083f5b85e87fc2b4eda1b/pyyaml-6.0.3-cp314-cp314-win_arm64.whl", hash = "sha256:93dda82c9c22deb0a405ea4dc5f2d0cda384168e466364dec6255b293923b2f3", size = 143912, upload-time = "2025-09-25T21:32:59.247Z" },
    { url = "https://files.pythonhosted.org/packages/7c/f9/07dd09ae774e4616edf6cda684ee78f97777bdd15847253637a6f052a62f/pyyaml-6.0.3-cp314-cp314t-macosx_10_13_x86_64.whl", hash = "sha256:02893d100e99e03eda1c8fd5c441d8c60103fd175728e23e431db1b589cf5ab3", size = 189108, upload-time = "2025-09-25T21:32:44.377Z" },
    { url = "https://files.pythonhosted.org/packages/4e/78/8d08c9fb7ce09ad8c38ad533c1191cf27f7ae1effe5bb9400a46d9437fcf/pyyaml-6.0.3-cp314-cp314t-macosx_11_0_arm64.whl", hash = "sha256:c1ff362665ae507275af2853520967820d9124984e0f7466736aea23d8611fba", size = 183641, upload-time = "2025-09-25T21:32:45.407Z" },
    { url = "https://files.pythonhosted.org/packages/7b/5b/3babb19104a46945cf816d047db2788bcaf8c94527a805610b0289a01c6b/pyyaml-6.0.3-cp314-cp314t-manylinux2014_aarch64.manylinux_2_17_aarch64.manylinux_2_28_aarch64.whl", hash = "sha256:6adc77889b628398debc7b65c073bcb99c4a0237b248cacaf3fe8a557563ef6c", size = 831901, upload-time = "2025-09-25T21:32:48.83Z" },
    { url = "https://files.pythonhosted.org/packages/8b/cc/dff0684d8dc44da4d22a13f35f073d558c268780ce3c6ba1b87055bb0b87/pyyaml-6.0.3-cp314-cp314t-manylinux2014_s390x.manylinux_2_17_s390x.manylinux_2_28_s390x.whl", hash = "sha256:a80cb027f6b349846a3bf6d73b5e95e782175e52f22108cfa17876aaeff93702", size = 861132, upload-time = "2025-09-25T21:32:50.149Z" },
    { url = "https://files.pythonhosted.org/packages/b1/5e/f77dc6b9036943e285ba76b49e118d9ea929885becb0a29ba8a7c75e29fe/pyyaml-6.0.3-cp314-cp314t-manylinux2014_x86_64.manylinux_2_17_x86_64.manylinux_2_28_x86_64.whl", hash = "sha256:00c4bdeba853cc34e7dd471f16b4114f4162dc03e6b7afcc2128711f0eca823c", size = 839261, upload-time = "2025-09-25T21:32:51.808Z" },
    { url = "https://files.pythonhosted.org/packages/ce/88/a9db1376aa2a228197c58b37302f284b5617f56a5d959fd1763fb1675ce6/pyyaml-6.0.3-cp314-cp314t-musllinux_1_2_aarch64.whl", hash = "sha256:66e1674c3ef6f541c35191caae2d429b967b99e02040f5ba928632d9a7f0f065", size = 805272, upload-time = "2025-09-25T21:32:52.941Z" },
    { url = "https://files.pythonhosted.org/packages/da/92/1446574745d74df0c92e6aa4a7b0b3130706a4142b2d1a5869f2eaa423c6/pyyaml-6.0.3-cp314-cp314t-musllinux_1_2_x86_64.whl", hash = "sha256:16249ee61e95f858e83976573de0f5b2893b3677ba71c9dd36b9cf8be9ac6d65", size = 829923, upload-time = "2025-09-25T21:32:54.537Z" },
    { url = "https://files.pythonhosted.org/packages/f0/7a/1c7270340330e575b92f397352af856a8c06f230aa3e76f86b39d01b416a/pyyaml-6.0.3-cp314-cp314t-win_amd64.whl", hash = "sha256:4ad1906908f2f5ae4e5a8ddfce73c320c2a1429ec52eafd27138b7f1cbe341c9", size = 174062, upload-time = "2025-09-25T21:32:55.767Z" },
    { url = "https://files.pythonhosted.org/packages/f1/12/de94a39c2ef588c7e6455cfbe7343d3b2dc9d6b6b2f40c4c6565744c873d/pyyaml-6.0.3-cp314-cp314t-win_arm64.whl", hash = "sha256:ebc55a14a21cb14062aa4162f906cd962b28e2e9ea38f9b4391244cd8de4ae0b", size = 149341, upload-time = "2025-09-25T21:32:56.828Z" },
]

[[package]]
name = "ruff"
version = "0.14.0"
source = { registry = "https://pypi.org/simple" }
sdist = { url = "https://files.pythonhosted.org/packages/41/b9/9bd84453ed6dd04688de9b3f3a4146a1698e8faae2ceeccce4e14c67ae17/ruff-0.14.0.tar.gz", hash = "sha256:62ec8969b7510f77945df916de15da55311fade8d6050995ff7f680afe582c57", size = 5452071, upload-time = "2025-10-07T18:21:55.763Z" }
wheels = [
    { url = "https://files.pythonhosted.org/packages/3a/4e/79d463a5f80654e93fa653ebfb98e0becc3f0e7cf6219c9ddedf1e197072/ruff-0.14.0-py3-none-linux_armv6l.whl", hash = "sha256:58e15bffa7054299becf4bab8a1187062c6f8cafbe9f6e39e0d5aface455d6b3", size = 12494532, upload-time = "2025-10-07T18:21:00.373Z" },
    { url = "https://files.pythonhosted.org/packages/ee/40/e2392f445ed8e02aa6105d49db4bfff01957379064c30f4811c3bf38aece/ruff-0.14.0-py3-none-macosx_10_12_x86_64.whl", hash = "sha256:838d1b065f4df676b7c9957992f2304e41ead7a50a568185efd404297d5701e8", size = 13160768, upload-time = "2025-10-07T18:21:04.73Z" },
    { url = "https://files.pythonhosted.org/packages/75/da/2a656ea7c6b9bd14c7209918268dd40e1e6cea65f4bb9880eaaa43b055cd/ruff-0.14.0-py3-none-macosx_11_0_arm64.whl", hash = "sha256:703799d059ba50f745605b04638fa7e9682cc3da084b2092feee63500ff3d9b8", size = 12363376, upload-time = "2025-10-07T18:21:07.833Z" },
    { url = "https://files.pythonhosted.org/packages/42/e2/1ffef5a1875add82416ff388fcb7ea8b22a53be67a638487937aea81af27/ruff-0.14.0-py3-none-manylinux_2_17_aarch64.manylinux2014_aarch64.whl", hash = "sha256:3ba9a8925e90f861502f7d974cc60e18ca29c72bb0ee8bfeabb6ade35a3abde7", size = 12608055, upload-time = "2025-10-07T18:21:10.72Z" },
    { url = "https://files.pythonhosted.org/packages/4a/32/986725199d7cee510d9f1dfdf95bf1efc5fa9dd714d0d85c1fb1f6be3bc3/ruff-0.14.0-py3-none-manylinux_2_17_armv7l.manylinux2014_armv7l.whl", hash = "sha256:e41f785498bd200ffc276eb9e1570c019c1d907b07cfb081092c8ad51975bbe7", size = 12318544, upload-time = "2025-10-07T18:21:13.741Z" },
    { url = "https://files.pythonhosted.org/packages/9a/ed/4969cefd53315164c94eaf4da7cfba1f267dc275b0abdd593d11c90829a3/ruff-0.14.0-py3-none-manylinux_2_17_i686.manylinux2014_i686.whl", hash = "sha256:30a58c087aef4584c193aebf2700f0fbcfc1e77b89c7385e3139956fa90434e2", size = 14001280, upload-time = "2025-10-07T18:21:16.411Z" },
    { url = "https://files.pythonhosted.org/packages/ab/ad/96c1fc9f8854c37681c9613d825925c7f24ca1acfc62a4eb3896b50bacd2/ruff-0.14.0-py3-none-manylinux_2_17_ppc64.manylinux2014_ppc64.whl", hash = "sha256:f8d07350bc7af0a5ce8812b7d5c1a7293cf02476752f23fdfc500d24b79b783c", size = 15027286, upload-time = "2025-10-07T18:21:19.577Z" },
    { url = "https://files.pythonhosted.org/packages/b3/00/1426978f97df4fe331074baf69615f579dc4e7c37bb4c6f57c2aad80c87f/ruff-0.14.0-py3-none-manylinux_2_17_ppc64le.manylinux2014_ppc64le.whl", hash = "sha256:eec3bbbf3a7d5482b5c1f42d5fc972774d71d107d447919fca620b0be3e3b75e", size = 14451506, upload-time = "2025-10-07T18:21:22.779Z" },
    { url = "https://files.pythonhosted.org/packages/58/d5/9c1cea6e493c0cf0647674cca26b579ea9d2a213b74b5c195fbeb9678e15/ruff-0.14.0-py3-none-manylinux_2_17_s390x.manylinux2014_s390x.whl", hash = "sha256:16b68e183a0e28e5c176d51004aaa40559e8f90065a10a559176713fcf435206", size = 13437384, upload-time = "2025-10-07T18:21:25.758Z" },
    { url = "https://files.pythonhosted.org/packages/29/b4/4cd6a4331e999fc05d9d77729c95503f99eae3ba1160469f2b64866964e3/ruff-0.14.0-py3-none-manylinux_2_17_x86_64.manylinux2014_x86_64.whl", hash = "sha256:eb732d17db2e945cfcbbc52af0143eda1da36ca8ae25083dd4f66f1542fdf82e", size = 13447976, upload-time = "2025-10-07T18:21:28.83Z" },
    { url = "https://files.pythonhosted.org/packages/3b/c0/ac42f546d07e4f49f62332576cb845d45c67cf5610d1851254e341d563b6/ruff-0.14.0-py3-none-manylinux_2_31_riscv64.whl", hash = "sha256:c958f66ab884b7873e72df38dcabee03d556a8f2ee1b8538ee1c2bbd619883dd", size = 13682850, upload-time = "2025-10-07T18:21:31.842Z" },
    { url = "https://files.pythonhosted.org/packages/5f/c4/4b0c9bcadd45b4c29fe1af9c5d1dc0ca87b4021665dfbe1c4688d407aa20/ruff-0.14.0-py3-none-musllinux_1_2_aarch64.whl", hash = "sha256:7eb0499a2e01f6e0c285afc5bac43ab380cbfc17cd43a2e1dd10ec97d6f2c42d", size = 12449825, upload-time = "2025-10-07T18:21:35.074Z" },
    { url = "https://files.pythonhosted.org/packages/4b/a8/e2e76288e6c16540fa820d148d83e55f15e994d852485f221b9524514730/ruff-0.14.0-py3-none-musllinux_1_2_armv7l.whl", hash = "sha256:4c63b2d99fafa05efca0ab198fd48fa6030d57e4423df3f18e03aa62518c565f", size = 12272599, upload-time = "2025-10-07T18:21:38.08Z" },
    { url = "https://files.pythonhosted.org/packages/18/14/e2815d8eff847391af632b22422b8207704222ff575dec8d044f9ab779b2/ruff-0.14.0-py3-none-musllinux_1_2_i686.whl", hash = "sha256:668fce701b7a222f3f5327f86909db2bbe99c30877c8001ff934c5413812ac02", size = 13193828, upload-time = "2025-10-07T18:21:41.216Z" },
    { url = "https://files.pythonhosted.org/packages/44/c6/61ccc2987cf0aecc588ff8f3212dea64840770e60d78f5606cd7dc34de32/ruff-0.14.0-py3-none-musllinux_1_2_x86_64.whl", hash = "sha256:a86bf575e05cb68dcb34e4c7dfe1064d44d3f0c04bbc0491949092192b515296", size = 13628617, upload-time = "2025-10-07T18:21:44.04Z" },
    { url = "https://files.pythonhosted.org/packages/73/e6/03b882225a1b0627e75339b420883dc3c90707a8917d2284abef7a58d317/ruff-0.14.0-py3-none-win32.whl", hash = "sha256:7450a243d7125d1c032cb4b93d9625dea46c8c42b4f06c6b709baac168e10543", size = 12367872, upload-time = "2025-10-07T18:21:46.67Z" },
    { url = "https://files.pythonhosted.org/packages/41/77/56cf9cf01ea0bfcc662de72540812e5ba8e9563f33ef3d37ab2174892c47/ruff-0.14.0-py3-none-win_amd64.whl", hash = "sha256:ea95da28cd874c4d9c922b39381cbd69cb7e7b49c21b8152b014bd4f52acddc2", size = 13464628, upload-time = "2025-10-07T18:21:50.318Z" },
    { url = "https://files.pythonhosted.org/packages/c6/2a/65880dfd0e13f7f13a775998f34703674a4554906167dce02daf7865b954/ruff-0.14.0-py3-none-win_arm64.whl", hash = "sha256:f42c9495f5c13ff841b1da4cb3c2a42075409592825dada7c5885c2c844ac730", size = 12565142, upload-time = "2025-10-07T18:21:53.577Z" },
]

[[package]]
name = "tqdm"
version = "4.67.1"
source = { registry = "https://pypi.org/simple" }
dependencies = [
    { name = "colorama", marker = "sys_platform == 'win32'" },
]
sdist = { url = "https://files.pythonhosted.org/packages/a8/4b/29b4ef32e036bb34e4ab51796dd745cdba7ed47ad142a9f4a1eb8e0c744d/tqdm-4.67.1.tar.gz", hash = "sha256:f8aef9c52c08c13a65f30ea34f4e5aac3fd1a34959879d7e59e63027286627f2", size = 169737, upload-time = "2024-11-24T20:12:22.481Z" }
wheels = [
    { url = "https://files.pythonhosted.org/packages/d0/30/dc54f88dd4a2b5dc8a0279bdd7270e735851848b762aeb1c1184ed1f6b14/tqdm-4.67.1-py3-none-any.whl", hash = "sha256:26445eca388f82e72884e0d580d5464cd801a3ea01e63e5601bdff9ba6a48de2", size = 78540, upload-time = "2024-11-24T20:12:19.698Z" },
]<|MERGE_RESOLUTION|>--- conflicted
+++ resolved
@@ -19,10 +19,7 @@
     { name = "numpy" },
     { name = "pygame" },
     { name = "pyyaml" },
-<<<<<<< HEAD
-=======
     { name = "tqdm" },
->>>>>>> b2a54d6e
 ]
 
 [package.dev-dependencies]
@@ -33,15 +30,10 @@
 
 [package.metadata]
 requires-dist = [
-<<<<<<< HEAD
-    { name = "pygame", specifier = ">=2.6.1" },
-    { name = "pyyaml", specifier = ">=6.0.3" },
-=======
     { name = "numpy", specifier = ">=2.3.4" },
     { name = "pygame", specifier = ">=2.6.1" },
     { name = "pyyaml", specifier = ">=6.0.3" },
     { name = "tqdm", specifier = ">=4.67.1" },
->>>>>>> b2a54d6e
 ]
 
 [package.metadata.requires-dev]
